--- conflicted
+++ resolved
@@ -3,20 +3,16 @@
 from pathlib import Path
 from typing import Any, Dict, Optional, Union, List, Type
 
-<<<<<<< HEAD
-=======
 from schnetpack.atomistic.response import position_grad
 from schnetpack.transform import Transform
 import schnetpack.properties as properties
 
 import torch
->>>>>>> 1da3781f
 import pytorch_lightning as pl
-import torch
 import torch.nn as nn
+
+import schnetpack as spk
 from torchmetrics import Metric
-
-from schnetpack.transform import Transform
 
 __all__ = ["AtomisticModel", "ModelOutput"]
 
@@ -28,12 +24,12 @@
     """
 
     def __init__(
-            self,
-            name: str,
-            loss_fn: Optional[nn.Module] = None,
-            loss_weight: float = 1.0,
-            metrics: Optional[Dict[str, Metric]] = None,
-            target_name: Optional[str] = None,
+        self,
+        name: str,
+        loss_fn: Optional[nn.Module] = None,
+        loss_weight: float = 1.0,
+        metrics: Optional[Dict[str, Metric]] = None,
+        target_name: Optional[str] = None,
     ):
         """
         Args:
@@ -61,17 +57,17 @@
     required_derivatives: List[str]
 
     def __init__(
-            self,
-            # datamodule: spk.data.AtomsDataModule,
-            representation: nn.Module,
-            output_modules: List[nn.Module],
-            outputs: List[ModelOutput],
-            optimizer_cls: Type[torch.optim.Optimizer],
-            optimizer_args: Optional[Dict[str, Any]] = None,
-            scheduler_cls: Optional[Type] = None,
-            scheduler_args: Optional[Dict[str, Any]] = None,
-            scheduler_monitor: Optional[str] = None,
-            postprocess: Optional[List[Transform]] = None,
+        self,
+        # datamodule: spk.data.AtomsDataModule,
+        representation: nn.Module,
+        output_modules: List[nn.Module],
+        outputs: List[ModelOutput],
+        optimizer_cls: Type[torch.optim.Optimizer],
+        optimizer_args: Optional[Dict[str, Any]] = None,
+        scheduler_cls: Optional[Type] = None,
+        scheduler_args: Optional[Dict[str, Any]] = None,
+        scheduler_monitor: Optional[str] = None,
+        postprocess: Optional[List[Transform]] = None,
     ):
         """
         Args:
@@ -223,7 +219,7 @@
             return optimizer
 
     def postprocess(
-            self, inputs: Dict[str, torch.Tensor], results: Dict[str, torch.Tensor]
+        self, inputs: Dict[str, torch.Tensor], results: Dict[str, torch.Tensor]
     ) -> Dict[str, torch.Tensor]:
         if self.inference_mode:
             for pp in self.postprocessors:
@@ -231,11 +227,11 @@
         return results
 
     def to_torchscript(
-            self,
-            file_path: Optional[Union[str, Path]] = None,
-            method: Optional[str] = "script",
-            example_inputs: Optional[Any] = None,
-            **kwargs,
+        self,
+        file_path: Optional[Union[str, Path]] = None,
+        method: Optional[str] = "script",
+        example_inputs: Optional[Any] = None,
+        **kwargs,
     ) -> Union[torch.ScriptModule, Dict[str, torch.ScriptModule]]:
         imode = self.inference_mode
         self.inference_mode = True
